from __future__ import print_function

import argparse
import os
import sys
from collections import deque

from json import dumps
from signal import signal
from signal import SIGTERM, SIGUSR1, SIGUSR2, SIGCONT
from subprocess import Popen
from subprocess import call
from threading import Event
from time import sleep, time
from syslog import syslog, LOG_ERR, LOG_INFO, LOG_WARNING
from traceback import extract_tb

import py3status.docstrings as docstrings
from py3status.events import Events
from py3status.helpers import print_line, print_stderr
from py3status.i3status import I3status
from py3status.parse_config import process_config
from py3status.module import Module
from py3status.profiling import profile

LOG_LEVELS = {'error': LOG_ERR, 'warning': LOG_WARNING, 'info': LOG_INFO, }

DBUS_LEVELS = {'error': 'critical', 'warning': 'normal', 'info': 'low', }


class Py3statusWrapper():
    """
    This is the py3status wrapper.
    """

    def __init__(self):
        """
        Useful variables we'll need.
        """
        self.config = {}
        self.i3bar_running = True
        self.last_refresh_ts = time()
        self.lock = Event()
        self.modules = {}
        self.output_modules = {}
        self.py3_modules = []
        self.queue = deque()

    def get_config(self):
        """
        Create the py3status based on command line options we received.
        """
        # get home path
        home_path = os.path.expanduser('~')

        # defaults
        config = {
            'cache_timeout': 60,
            'include_paths': ['{}/.i3/py3status/'.format(home_path)],
            'interval': 1,
            'minimum_interval': 0.1,  # minimum module update interval
            'dbus_notify': False,
        }

        # package version
        try:
            import pkg_resources
            version = pkg_resources.get_distribution('py3status').version
        except:
            version = 'unknown'
        config['version'] = version

        # i3status config file default detection
        # respect i3status' file detection order wrt issue #43
        i3status_config_file_candidates = [
            '{}/.i3status.conf'.format(home_path),
            '{}/.config/i3status/config'.format(os.environ.get(
                'XDG_CONFIG_HOME', home_path)), '/etc/i3status.conf',
            '{}/i3status/config'.format(os.environ.get('XDG_CONFIG_DIRS',
                                                       '/etc/xdg'))
        ]
        for fn in i3status_config_file_candidates:
            if os.path.isfile(fn):
                i3status_config_file_default = fn
                break
        else:
            # if none of the default files exists, we will default
            # to ~/.i3/i3status.conf
            i3status_config_file_default = '{}/.i3/i3status.conf'.format(
                home_path)

        # command line options
        parser = argparse.ArgumentParser(
            description='The agile, python-powered, i3status wrapper')
        parser = argparse.ArgumentParser(add_help=True)
        parser.add_argument('-c',
                            '--config',
                            action="store",
                            dest="i3status_conf",
                            type=str,
                            default=i3status_config_file_default,
                            help="path to i3status config file")
        parser.add_argument('-d',
                            '--debug',
                            action="store_true",
                            help="be verbose in syslog")
        parser.add_argument('-b',
                            '--dbus-notify',
                            action="store_true",
                            default=False,
                            dest="dbus_notify",
                            help="use notify-send to send user notifications")
        parser.add_argument('-i',
                            '--include',
                            action="append",
                            dest="include_paths",
                            help="""include user-written modules from those
                            directories (default ~/.i3/py3status)""")
        parser.add_argument('-n',
                            '--interval',
                            action="store",
                            dest="interval",
                            type=float,
                            default=config['interval'],
                            help="update interval in seconds (default 1 sec)")
        parser.add_argument('-s',
                            '--standalone',
                            action="store_true",
                            help="standalone mode, do not use i3status")
        parser.add_argument('-t',
                            '--timeout',
                            action="store",
                            dest="cache_timeout",
                            type=int,
                            default=config['cache_timeout'],
                            help="""default injection cache timeout in seconds
                            (default 60 sec)""")
        parser.add_argument('-v',
                            '--version',
                            action="store_true",
                            help="""show py3status version and exit""")
        parser.add_argument('cli_command', nargs='*', help=argparse.SUPPRESS)

        options = parser.parse_args()

        if options.cli_command:
            config['cli_command'] = options.cli_command

        # only asked for version
        if options.version:
            from platform import python_version
            print('py3status version {} (python {})'.format(config['version'],
                                                            python_version()))
            sys.exit(0)

        # override configuration and helper variables
        config['cache_timeout'] = options.cache_timeout
        config['debug'] = options.debug
        config['dbus_notify'] = options.dbus_notify
        if options.include_paths:
            config['include_paths'] = options.include_paths
        config['interval'] = int(options.interval)
        config['standalone'] = options.standalone
        config['i3status_config_path'] = options.i3status_conf

        # all done
        return config

    def get_user_modules(self):
        """
        Search configured include directories for user provided modules.

        user_modules: {
            'weather_yahoo': ('~/i3/py3status/', 'weather_yahoo.py')
        }
        """
        user_modules = {}
        for include_path in sorted(self.config['include_paths']):
            include_path = os.path.abspath(include_path) + '/'
            if not os.path.isdir(include_path):
                continue
            for f_name in sorted(os.listdir(include_path)):
                if not f_name.endswith('.py'):
                    continue
                module_name = f_name[:-3]
                user_modules[module_name] = (include_path, f_name)
        return user_modules

    def get_user_configured_modules(self):
        """
        Get a dict of all available and configured py3status modules
        in the user's i3status.conf.
        """
        user_modules = {}
        if not self.py3_modules:
            return user_modules
        for module_name, module_info in self.get_user_modules().items():
            for module in self.py3_modules:
                if module_name == module.split(' ')[0]:
                    include_path, f_name = module_info
                    user_modules[module_name] = (include_path, f_name)
        return user_modules

    def load_modules(self, modules_list, user_modules):
        """
        Load the given modules from the list (contains instance name) with
        respect to the user provided modules dict.

        modules_list: ['weather_yahoo paris', 'net_rate']
        user_modules: {
            'weather_yahoo': ('/etc/py3status.d/', 'weather_yahoo.py')
        }
        """
        for module in modules_list:
            # ignore already provided modules (prevents double inclusion)
            if module in self.modules:
                continue
            try:
                my_m = Module(module, user_modules, self)
                # only start and handle modules with available methods
                if my_m.methods:
                    my_m.start()
                    self.modules[module] = my_m
                elif self.config['debug']:
                    syslog(LOG_INFO,
                           'ignoring module "{}" (no methods found)'.format(
                               module))
            except Exception:
                err = sys.exc_info()[1]
                msg = 'Loading module "{}" failed ({}).'.format(module, err)
                self.notify_user(msg, level='warning')

    def setup(self):
        """
        Setup py3status and spawn i3status/events/modules threads.
        """
        # set the Event lock
        self.lock.set()

        # SIGUSR2 will be recieced from i3bar indicating that all output should
        # stop and we should consider py3status suspended.  It is however
        # important that any processes using i3 ipc should continue to recieve
        # those events otherwise it can lead to a stall in i3.
        signal(SIGUSR2, self.i3bar_stop)
        # SIGCONT indicates output should be resumed.
        signal(SIGCONT, self.i3bar_start)

        # setup configuration
        self.config = self.get_config()

        if self.config.get('cli_command'):
            self.handle_cli_command(self.config)
            sys.exit()

        if self.config['debug']:
            syslog(LOG_INFO,
                   'py3status started with config {}'.format(self.config))

        # read i3status.conf
        config_path = self.config['i3status_config_path']
        config = process_config(config_path, self)

        # setup i3status thread
<<<<<<< HEAD
        self.i3status_thread = I3status(self, config)
        if self.config['standalone']:
=======
        self.i3status_thread = I3status(self)

        # If standalone or no i3status modules then use the mock i3status
        # else start i3status thread.
        i3s_modules = self.i3status_thread.config['i3s_modules']
        if self.config['standalone'] or not i3s_modules:
>>>>>>> 09ec0aa3
            self.i3status_thread.mock()
            i3s_mode = 'mocked'
        else:
            self.i3status_thread.start()
            while not self.i3status_thread.ready:
                if not self.i3status_thread.is_alive():
                    err = self.i3status_thread.error
                    raise IOError(err)
                sleep(0.1)
            i3s_mode = 'started'
        if self.config['debug']:
            syslog(LOG_INFO, 'i3status thread {} with config {}'.format(
                i3s_mode,
                self.i3status_thread.config))

        # setup input events thread
        self.events_thread = Events(self)
        self.events_thread.start()
        if self.config['debug']:
            syslog(LOG_INFO, 'events thread started')

        # suppress modules' ouput wrt issue #20
        if not self.config['debug']:
            sys.stdout = open('/dev/null', 'w')
            sys.stderr = open('/dev/null', 'w')

        # get the list of py3status configured modules
        self.py3_modules = self.i3status_thread.config['py3_modules']

        # get a dict of all user provided modules
        user_modules = self.get_user_configured_modules()
        if self.config['debug']:
            syslog(LOG_INFO, 'user_modules={}'.format(user_modules))

        if self.py3_modules:
            # load and spawn i3status.conf configured modules threads
            self.load_modules(self.py3_modules, user_modules)

    def notify_user(self, msg, level='error'):
        """
        Display notification to user via i3-nagbar or send-notify
        We also make sure to log anything to keep trace of it.

        NOTE: Message should end with a '.' for consistency.
        """
        dbus = self.config.get('dbus_notify')
        if not dbus:
            msg = 'py3status: {}'.format(msg)
        if level != 'info':
            msg += ' Please try to fix this and reload i3wm (Mod+Shift+R)'
        try:
            log_level = LOG_LEVELS.get(level, LOG_ERR)
            syslog(log_level, msg)
            if dbus:
                # fix any html entities
                msg = msg.replace('&', '&amp;')
                msg = msg.replace('<', '&lt;')
                msg = msg.replace('>', '&gt;')
                cmd = ['notify-send', '-u', DBUS_LEVELS.get(level, 'normal'),
                       '-t', '10000', 'py3status', msg]
            else:
                cmd = ['i3-nagbar', '-m', msg, '-t', level]
            Popen(cmd,
                  stdout=open('/dev/null', 'w'),
                  stderr=open('/dev/null', 'w'))
        except:
            pass

    def stop(self):
        """
        Clear the Event lock, this will break all threads' loops.
        """
        try:
            self.lock.clear()
            if self.config['debug']:
                syslog(LOG_INFO, 'lock cleared, exiting')
            # run kill() method on all py3status modules
            for module in self.modules.values():
                module.kill()
            self.i3status_thread.cleanup_tmpfile()
        except:
            pass

    def sig_handler(self, signum, frame):
        """
        SIGUSR1 was received, the user asks for an immediate refresh of the bar
        so we force i3status to refresh by sending it a SIGUSR1
        and we clear all py3status modules' cache.

        To prevent abuse, we rate limit this function to 100ms.
        """
        if time() > (self.last_refresh_ts + 0.1):
            syslog(LOG_INFO, 'received USR1, forcing refresh')

            # send SIGUSR1 to i3status
            call(['killall', '-s', 'USR1', 'i3status'])

            # clear the cache of all modules
            self.clear_modules_cache()

            # reset the refresh timestamp
            self.last_refresh_ts = time()
        else:
            syslog(LOG_INFO,
                   'received USR1 but rate limit is in effect, calm down')

    def clear_modules_cache(self):
        """
        For every module, reset the 'cached_until' of all its methods.
        """
        for module in self.modules.values():
            module.force_update()

    def terminate(self, signum, frame):
        """
        Received request to terminate (SIGTERM), exit nicely.
        """
        raise KeyboardInterrupt()

    def notify_update(self, update):
        """
        Name or list of names of modules that have updated.
        """
        if not isinstance(update, list):
            update = [update]
        self.queue.extend(update)

        # find groups that use the modules updated
        module_groups = self.i3status_thread.config['.module_groups']
        groups_to_update = set()
        for item in update:
            if item in module_groups:
                groups_to_update.update(set(module_groups[item]))
        # force groups to update
        for group in groups_to_update:
            group_module = self.output_modules.get(group)
            if group_module:
                group_module['module'].force_update()

    def report_exception(self, msg, notify_user=True):
        """
        Report details of an exception to the user.
        This should only be called within an except: block Details of the
        exception are reported eg filename, line number and exception type.

        Because stack trace information outside of py3status or it's modules is
        not helpful in actually finding and fixing the error, we try to locate
        the first place that the exception affected our code.

        NOTE: msg should not end in a '.' for consistency.
        """
        # Get list of paths that our stack trace should be found in.
        py3_paths = [os.path.dirname(__file__)]
        user_paths = self.config['include_paths']
        py3_paths += [os.path.abspath(path) + '/' for path in user_paths]

        try:
            # We need to make sure to delete tb even if things go wrong.
            exc_type, exc_obj, tb = sys.exc_info()
            stack = extract_tb(tb)
            # Find first relevant trace in the stack.
            # it should be in py3status or one of it's modules.
            found = False
            for item in reversed(stack):
                filename = item[0]
                for path in py3_paths:
                    if filename.startswith(path):
                        # Found a good trace
                        filename = os.path.basename(item[0])
                        line_no = item[1]
                        found = True
                        break
                if found:
                    break
            # all done!  create our message.
            msg = '{} ({}) {} line {}.'.format(
                msg, exc_type.__name__, filename, line_no)
        except:
            # something went wrong report what we can.
            msg = '{}.'.format(msg)
        finally:
            # delete tb!
            del tb
        # log the exception and notify user
        syslog(LOG_WARNING, msg)
        if notify_user:
            self.notify_user(msg, level='error')

    def create_output_modules(self):
        """
        Setup our output modules to allow easy updating of py3modules and
        i3status modules allows the same module to be used multiple times.
        """
        config = self.i3status_thread.config
        i3modules = self.i3status_thread.i3modules
        output_modules = {}
        # position in the bar of the modules
        positions = {}
        for index, name in enumerate(config['order']):
            if name not in positions:
                positions[name] = []
            positions[name].append(index)

        # py3status modules
        for name in self.modules:
            if name not in output_modules:
                output_modules[name] = {}
                output_modules[name]['position'] = positions.get(name, [])
                output_modules[name]['module'] = self.modules[name]
                output_modules[name]['type'] = 'py3status'
        # i3status modules
        for name in i3modules:
            if name not in output_modules:
                output_modules[name] = {}
                output_modules[name]['position'] = positions.get(name, [])
                output_modules[name]['module'] = i3modules[name]
                output_modules[name]['type'] = 'i3status'

        self.output_modules = output_modules

    def i3bar_stop(self, signum, frame):
        self.i3bar_running = False
        # i3status should be stopped
        self.i3status_thread.suspend_i3status()

    def i3bar_start(self, signum, frame):
        self.i3bar_running = True

    @profile
    def run(self):
        """
        Main py3status loop, continuously read from i3status and modules
        and output it to i3bar for displaying.
        """
        # SIGUSR1 forces a refresh of the bar both for py3status and i3status,
        # this mimics the USR1 signal handling of i3status (see man i3status)
        signal(SIGUSR1, self.sig_handler)
        signal(SIGTERM, self.terminate)

        # initialize usage variables
        i3status_thread = self.i3status_thread
        config = i3status_thread.config
        self.create_output_modules()

        # update queue populate with all py3modules
        self.queue.extend(self.modules)

        # this will be our output set to the correct length for the number of
        # items in the bar
        output = [None] * len(config['order'])

        interval = self.config['interval']
        last_sec = 0

        # main loop
        while True:
            while not self.i3bar_running:
                sleep(0.1)

            sec = int(time())

            # only check everything is good each second
            if sec > last_sec:
                last_sec = sec

                # check i3status thread
                if not i3status_thread.is_alive():
                    err = i3status_thread.error
                    if not err:
                        err = 'I3status died horribly.'
                    self.notify_user(err)
                    break

                # check events thread
                if not self.events_thread.is_alive():
                    # don't spam the user with i3-nagbar warnings
                    if not hasattr(self.events_thread, 'nagged'):
                        self.events_thread.nagged = True
                        err = 'Events thread died, click events are disabled.'
                        self.notify_user(err, level='warning')

                # update i3status time/tztime items
                if interval == 0 or sec % interval == 0:
                    i3status_thread.update_times()

            # check if an update is needed
            if self.queue:
                while (len(self.queue)):
                    module_name = self.queue.popleft()
                    module = self.output_modules[module_name]
                    for index in module['position']:
                        # store the output as json
                        # modules can have more than one output
                        out = module['module'].get_latest()
                        output[index] = ', '.join([dumps(x) for x in out])

                prefix = i3status_thread.last_prefix
                # build output string
                out = ','.join([x for x in output if x])
                # dump the line to stdout
                print_line('{}[{}]'.format(prefix, out))

            # sleep a bit before doing this again to avoid killing the CPU
            sleep(0.1)

    def handle_cli_command(self, config):
        """Handle a command from the CLI.
        """
        cmd = config['cli_command']
        # aliases
        if cmd[0] in ['mod', 'module', 'modules']:
            cmd[0] = 'modules'

        # allowed cli commands
        if cmd[:2] in (['modules', 'list'], ['modules', 'details']):
            docstrings.show_modules(config, cmd[1:])
        # docstring formatting and checking
        elif cmd[:2] in (['docstring', 'check'], ['docstring', 'update']):
            if cmd[1] == 'check':
                show_diff = len(cmd) > 2 and cmd[2] == 'diff'
                docstrings.check_docstrings(show_diff, config)
            if cmd[1] == 'update':
                if len(cmd) < 3:
                    print_stderr('Error: you must specify what to update')
                    sys.exit(1)

                if cmd[2] == 'modules':
                    docstrings.update_docstrings()
                else:
                    docstrings.update_readme_for_modules(cmd[2:])
        elif cmd[:2] in (['modules', 'enable'], ['modules', 'disable']):
            # TODO: to be implemented
            pass
        else:
            print_stderr('Error: unknown command')
            sys.exit(1)<|MERGE_RESOLUTION|>--- conflicted
+++ resolved
@@ -261,17 +261,12 @@
         config = process_config(config_path, self)
 
         # setup i3status thread
-<<<<<<< HEAD
         self.i3status_thread = I3status(self, config)
-        if self.config['standalone']:
-=======
-        self.i3status_thread = I3status(self)
 
         # If standalone or no i3status modules then use the mock i3status
         # else start i3status thread.
         i3s_modules = self.i3status_thread.config['i3s_modules']
         if self.config['standalone'] or not i3s_modules:
->>>>>>> 09ec0aa3
             self.i3status_thread.mock()
             i3s_mode = 'mocked'
         else:
